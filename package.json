{
  "name": "synapse-v0.14",
  "private": true,
  "version": "0.0.0",
  "type": "module",
  "scripts": {
    "dev": "vite",
    "build": "vite build",
    "preview": "vite preview",
    "test": "tsx --test src/**/*.test.ts"
  },
  "dependencies": {
    "@google/genai": "^1.14.0",
<<<<<<< HEAD
    "i18next": "^25.4.0",
    "react": "^19.1.1",
    "react-dom": "^19.1.1",
    "react-i18next": "^15.7.0",
    "zustand": "^5.0.8"
=======
    "react": "^19.1.1",
    "react-dom": "^19.1.1"
>>>>>>> 34d0ddfe
  },
  "devDependencies": {
    "@types/node": "^22.14.0",
    "@types/react": "^19.1.10",
    "@types/react-dom": "^19.1.7",
    "tsx": "^4.19.0",
    "typescript": "~5.8.2",
    "vite": "^6.2.0"
  }
}<|MERGE_RESOLUTION|>--- conflicted
+++ resolved
@@ -11,16 +11,11 @@
   },
   "dependencies": {
     "@google/genai": "^1.14.0",
-<<<<<<< HEAD
     "i18next": "^25.4.0",
     "react": "^19.1.1",
     "react-dom": "^19.1.1",
     "react-i18next": "^15.7.0",
     "zustand": "^5.0.8"
-=======
-    "react": "^19.1.1",
-    "react-dom": "^19.1.1"
->>>>>>> 34d0ddfe
   },
   "devDependencies": {
     "@types/node": "^22.14.0",
