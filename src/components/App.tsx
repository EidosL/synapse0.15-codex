import React, { useRef, useCallback, useEffect } from 'react';
import { useStore } from '../lib/store';
import { useLogStore } from '../lib/logStore';

import { NoteEditor } from './NoteEditor';
import { NoteViewer } from './NoteViewer';
import { ThinkingIndicator } from './ThinkingIndicator';
import { useTranslation } from '../context/LanguageProvider';
import { Vault } from './Vault';
import { Inbox } from './Inbox';
import { ai } from '../lib/ai';

export const App: React.FC = () => {
    const {
        activeTab,
        setActiveTab,
        isEditing,
        setIsEditing,
        viewingNote,
        setViewingNote,
        newInsightCount,
        handleSaveNote,
        handleBulkUpload,
    } = useStore();

    const fileInputRef = useRef<HTMLInputElement>(null);
    const { t, toggleLanguage } = useTranslation();
    const thinkingSteps = useLogStore(state => state.thinkingSteps);

    useEffect(() => {
        const params = new URLSearchParams(window.location.search);
        if (params.get('dev_mode') === 'true') {
            const devWindow = window.open('/dev-monitor.html', 'SynapseDevMonitor');

            const handleDevMonitorMessage = (event: MessageEvent) => {
                if (event.source === devWindow && event.data.type === 'dev-monitor-ready') {
                    useLogStore.getState().setDevWindow(devWindow);
                }
            };

            window.addEventListener('message', handleDevMonitorMessage);

            return () => {
                window.removeEventListener('message', handleDevMonitorMessage);
                useLogStore.getState().setDevWindow(null);
            };
        }
    }, []);


    const handleUploadClick = () => fileInputRef.current?.click();

    const onFileChange = useCallback(async (event: React.ChangeEvent<HTMLInputElement>) => {
        if (event.target.files) {
            await handleBulkUpload(event.target.files);
            event.target.value = '';
        }
    }, [handleBulkUpload]);

    return (
        <>
            <input
                type="file"
                ref={fileInputRef}
                onChange={onFileChange}
                multiple
                accept=".md,.txt,text/markdown,text/plain,.pdf,application/pdf"
                style={{ display: 'none' }}
                aria-hidden="true"
            />
            <header className="app-header">
                <div className="logo">
                    <h1>🧠 Synapse</h1>
                </div>
                <nav>
                    <button className="tab-button" onClick={toggleLanguage} style={{width: "60px"}}>{t('languageToggle')}</button>
                    <button className={`tab-button ${activeTab === 'vault' ? 'active' : ''}`} onClick={() => setActiveTab('vault')}>{t('vaultTab')}</button>
                    <button className={`tab-button ${activeTab === 'inbox' ? 'active' : ''}`} onClick={() => setActiveTab('inbox')}>
                        {t('inboxTab')}
                        {newInsightCount > 0 && <span className="notification-badge">{newInsightCount}</span>}
                    </button>
                </nav>
            </header>
            <main>
                {activeTab === 'vault' && <Vault onUploadClick={handleUploadClick} />}
                {activeTab === 'inbox' && <Inbox />}
            </main>

            {isEditing && <NoteEditor onClose={() => setIsEditing(false)} />}
            {viewingNote && <NoteViewer note={viewingNote} onClose={() => setViewingNote(null)} />}
<<<<<<< HEAD
            {loadingState.active && <ThinkingStatus messages={thinkingSteps} />}
=======
            <ThinkingIndicator />
>>>>>>> fdd99df2

            {!ai && <div style={{position: 'fixed', bottom: 0, left:0, right: 0, background: 'var(--danger-color)', padding: '1rem', textAlign: 'center', color: 'white', zIndex: 2000}}>
                {t('apiKeyWarning')}
            </div>}
        </>
    );
};<|MERGE_RESOLUTION|>--- conflicted
+++ resolved
@@ -88,11 +88,7 @@
 
             {isEditing && <NoteEditor onClose={() => setIsEditing(false)} />}
             {viewingNote && <NoteViewer note={viewingNote} onClose={() => setViewingNote(null)} />}
-<<<<<<< HEAD
             {loadingState.active && <ThinkingStatus messages={thinkingSteps} />}
-=======
-            <ThinkingIndicator />
->>>>>>> fdd99df2
 
             {!ai && <div style={{position: 'fixed', bottom: 0, left:0, right: 0, background: 'var(--danger-color)', padding: '1rem', textAlign: 'center', color: 'white', zIndex: 2000}}>
                 {t('apiKeyWarning')}
