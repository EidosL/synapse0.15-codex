<<<<<<< HEAD
import React, { useRef, useCallback } from 'react';
import { useStore } from '../lib/store';
=======
import React, { useState, useEffect, useCallback, useRef } from 'react';
import * as pdfjsLib from 'https://esm.sh/pdfjs-dist@4.5.136';

import { useStoredState } from '../hooks/useStoredState';
import { VectorStore } from '../lib/vectorStore';
import { ai, generateBatchEmbeddings, findSynapticLink, semanticChunker } from '../lib/ai';
import type { Note, Insight, SearchDepth } from '../lib/types';
import type { Tier } from '../insight/budget';

>>>>>>> 34d0ddfe
import { NoteEditor } from './NoteEditor';
import { NoteViewer } from './NoteViewer';
import { ThinkingStatus } from './ThinkingStatus';
import { useTranslation } from '../context/LanguageProvider';
import { Vault } from './Vault';
import { Inbox } from './Inbox';
import { ai } from '../lib/ai';

export const App: React.FC = () => {
    const {
        activeTab,
        setActiveTab,
        isEditing,
        setIsEditing,
        viewingNote,
        setViewingNote,
        loadingState,
        newInsightCount,
        handleSaveNote,
        handleBulkUpload,
    } = useStore();
    
    const fileInputRef = useRef<HTMLInputElement>(null);
<<<<<<< HEAD
    const { t, toggleLanguage } = useTranslation();
=======
    const vectorStore = useRef(new VectorStore());

    const { language, toggleLanguage, t } = useTranslation();

    const depthToTier = (depth: SearchDepth): Tier => {
        if (depth === 'deep') return 'pro';
        return 'free';
    };

    useEffect(() => {
        const indexExistingNotes = async () => {
            const notesNeedingChunking = notes.filter(n => !n.parentChunks || n.parentChunks.length === 0);
            if (notesNeedingChunking.length > 0) {
                 setLoadingState({ active: true, messages: [t('loadingChunking', notesNeedingChunking.length)] });
                 const updatedNotes = [...notes];
                 
                 // Process notes sequentially to avoid rate limiting on background chunking.
                 for (const [index, note] of notesNeedingChunking.entries()) {
                     setLoadingState(prev => ({...prev, messages: [t('chunkingProgress', index + 1, notesNeedingChunking.length, note.title)]}));
                     const parentChunks = await semanticChunker(note.content, note.title, language);
                     const noteIndex = updatedNotes.findIndex(n => n.id === note.id);
                     if (noteIndex !== -1) {
                         updatedNotes[noteIndex].parentChunks = parentChunks;
                         updatedNotes[noteIndex].chunks = parentChunks.flatMap(pc => pc.children.map(c => c.text));
                     }
                 }
                 setNotes(updatedNotes); // This triggers the next effect
                 setLoadingState({ active: false, messages: [] });
                 return; // Prevent running the indexing logic below in the same pass
            }


            const notesToIndex = notes.filter(n => n.parentChunks && n.parentChunks.length > 0 && !vectorStore.current.isNoteIndexed(n.id));
            if (notesToIndex.length > 0) {
                setLoadingState({ active: true, messages: [`Indexing ${notesToIndex.length} note(s)...`] });

                for (const note of notesToIndex) {
                    if (note.parentChunks) {
                        const childTexts = note.parentChunks.flatMap(pc => pc.children.map(c => c.text));
                        const mapping = note.parentChunks.flatMap((pc, pi) => pc.children.map((_, ci) => ({ parentIdx: pi, childIdx: ci })));
                        const embeddings = await generateBatchEmbeddings(childTexts);
                        embeddings.forEach((embedding, index) => {
                            if (embedding && embedding.length > 0) {
                                const { parentIdx, childIdx } = mapping[index];
                                vectorStore.current.addVector(`${note.id}:${parentIdx}:${childIdx}`, embedding);
                            }
                        });
                    }
                }

                setLoadingState({ active: false, messages: [] });
            }
        };

        if (ai) {
            indexExistingNotes();
        }
    }, [notes, setNotes, language, t]); // Reruns if notes are updated with chunks

    const sortedNotes = [...notes].sort((a, b) => new Date(b.createdAt).getTime() - new Date(a.createdAt).getTime());
    const sortedInsights = [...insights].sort((a, b) => new Date(b.createdAt).getTime() - new Date(a.createdAt).getTime());
    const activeInsights = sortedInsights.filter(i => i.status !== 'dismissed');
    const newInsightCount = insights.filter(i => i.status === 'new').length;

    const handleSaveNote = useCallback(async (title: string, content: string) => {
        const noteId = `note-${Date.now()}`;
        setIsEditing(false);
        setLoadingState({ active: true, messages: [t('savingAndChunking')] });
        
        const parentChunks = await semanticChunker(content, title, language);
        const childTexts = parentChunks.flatMap(pc => pc.children.map(c => c.text));
        const mapping = parentChunks.flatMap((pc, pi) => pc.children.map((_, ci) => ({ parentIdx: pi, childIdx: ci })));

        const newNote: Note = {
            id: noteId,
            title,
            content,
            createdAt: new Date().toISOString(),
            chunks: childTexts,
            parentChunks
        };

        setLoadingState({ active: true, messages: [t('embeddingChunks')] });

        const embeddings = await generateBatchEmbeddings(childTexts);
        embeddings.forEach((embedding, index) => {
            if (embedding.length > 0) {
                 const { parentIdx, childIdx } = mapping[index];
                 vectorStore.current.addVector(`${newNote.id}:${parentIdx}:${childIdx}`, embedding);
            } else {
                console.error(`Failed to generate embedding for chunk ${index} of new note.`);
            }
        });

        const existingNotes = [...notes];
        setNotes(prevNotes => [...prevNotes, newNote]);

        const links = await findSynapticLink(newNote, existingNotes, setLoadingState, vectorStore.current, language, t, depthToTier(searchDepth));
        if (links.length > 0) {
            const newInsights: Insight[] = links.map((link, i) => ({
                ...link,
                newNoteId: newNote.id,
                id: `insight-${Date.now()}-${i}`,
                status: 'new',
                createdAt: new Date().toISOString()
            }));
            setInsights(prevInsights => [...prevInsights, ...newInsights]);
        }
        setLoadingState({ active: false, messages: [] });
    }, [notes, setNotes, setInsights, language, t, searchDepth]);

    const handleBulkUpload = useCallback(async (files: FileList) => {
        if (files.length === 0) return;

        setLoadingState({ active: true, messages: [t('readingFiles', files.length)] });

        const notesToProcess = await Promise.all(Array.from(files).map(async (file) => {
            let content = '';
            if (file.type === 'application/pdf') {
                 try {
                    const arrayBuffer = await file.arrayBuffer();
                    const pdf = await pdfjsLib.getDocument({ data: arrayBuffer }).promise;
                    const pageTexts = await Promise.all(
                        Array.from({ length: pdf.numPages }, (_, i) => i + 1).map(async pageNum => {
                            const page = await pdf.getPage(pageNum);
                            const textContent = await page.getTextContent();
                            return textContent.items.map((item: any) => item.str).join(' ');
                        })
                    );
                    content = pageTexts.join('\n\n');
                } catch (error) {
                    console.error(`Failed to process PDF ${file.name}:`, error);
                    content = `Error reading PDF: ${file.name}. The file might be corrupted or protected.`;
                }
            } else {
                 content = await file.text();
            }
            const title = file.name.replace(/\.(md|txt|pdf)$/i, '');
            return { title, content };
        }));

        setLoadingState(prev => ({ ...prev, messages: [...prev.messages, t('chunkingNotes', notesToProcess.length)] }));

        // Process notes sequentially to avoid hitting API rate limits during chunking.
        const newNotes: Note[] = [];
        for (const [index, noteData] of notesToProcess.entries()) {
            setLoadingState(prev => {
                const messages = [...prev.messages];
                messages[messages.length - 1] = t('chunkingProgress', index + 1, notesToProcess.length, noteData.title);
                return { ...prev, messages };
            });

            const parentChunks = await semanticChunker(noteData.content, noteData.title, language);
            const childTexts = parentChunks.flatMap(pc => pc.children.map(c => c.text));

            newNotes.push({
                id: `note-${Date.now()}-${Math.random().toString(36).substr(2, 9)}`,
                title: noteData.title,
                content: noteData.content,
                createdAt: new Date().toISOString(),
                chunks: childTexts,
                parentChunks
            });
        }
        
        setLoadingState({ active: true, messages: [t('generatingEmbeddings')] });
        const childTextMap = newNotes.flatMap(n => n.parentChunks!.flatMap((pc, pi) => pc.children.map((c, ci) => ({ noteId: n.id, parentIdx: pi, childIdx: ci, text: c.text }))));
        const allChunks = childTextMap.map(c => c.text);

        const embeddings = await generateBatchEmbeddings(allChunks);
        embeddings.forEach((embedding, index) => {
            if (embedding && embedding.length > 0) {

                const { noteId, parentIdx, childIdx } = childTextMap[index];
                vectorStore.current.addVector(`${noteId}:${parentIdx}:${childIdx}`, embedding);
            }
        });
        
        const allNotes = [...notes, ...newNotes];
        setNotes(allNotes);

        if (newNotes.length === 1) {
            const noteToProcess = newNotes[0];
            setLoadingState(prev => ({ ...prev, messages: [t('findingConnectionsFor', noteToProcess.title)] }));
            
            const existingNotesForLinkFinding = notes;
            const links = await findSynapticLink(noteToProcess, existingNotesForLinkFinding, setLoadingState, vectorStore.current, language, t, depthToTier(searchDepth));

            if (links.length > 0) {
                 const newInsights: Insight[] = links.map((link, i) => ({
                    ...link,
                    newNoteId: noteToProcess.id,
                    id: `insight-${Date.now()}-bulk-${i}`,
                    status: 'new',
                    createdAt: new Date().toISOString()
                }));
                setInsights(prevInsights => [...prevInsights, ...newInsights]);
            }
        }

        setLoadingState({ active: false, messages: [] });

    }, [notes, setNotes, setInsights, language, t, searchDepth]);

    const handleFindInsightsForNote = useCallback(async (noteId: string) => {
        const noteToProcess = notes.find(n => n.id === noteId);
        if (!noteToProcess) return;

        setIsFindingLinks(noteId);
        setLoadingState({ active: true, messages: [t('findingConnectionsFor', noteToProcess.title)] });

        const existingNotes = notes.filter(n => n.id !== noteId);
        const links = await findSynapticLink(noteToProcess, existingNotes, setLoadingState, vectorStore.current, language, t, depthToTier(searchDepth));

        if (links.length > 0) {
            const newInsights: Insight[] = links.map((link, i) => ({
                ...link,
                newNoteId: noteToProcess.id,
                id: `insight-${Date.now()}-ondemand-${i}`,
                status: 'new',
                createdAt: new Date().toISOString()
            }));
            setInsights(prevInsights => [...prevInsights, ...newInsights]);
            setActiveTab('inbox');
        } else {
            alert(t('noNewConnections'));
        }

        setIsFindingLinks(null);
        setLoadingState({ active: false, messages: [] });

    }, [notes, setInsights, language, t, searchDepth]);

    const handleDeleteNote = (noteIdToDelete: string) => {
        if (window.confirm(t('deleteConfirmation'))) {
            // Remove from VectorStore first.
            vectorStore.current.removeNoteVectors(noteIdToDelete);

            // Use functional updates to ensure we are always working with the latest state,
            // preventing issues with stale closures.
            setNotes(prevNotes => prevNotes.filter(note => note.id !== noteIdToDelete));
            setInsights(prevInsights => prevInsights.filter(insight => 
                insight.newNoteId !== noteIdToDelete && insight.oldNoteId !== noteIdToDelete
            ));
        }
    };
>>>>>>> 34d0ddfe

    const handleUploadClick = () => fileInputRef.current?.click();

    const onFileChange = useCallback(async (event: React.ChangeEvent<HTMLInputElement>) => {
        if (event.target.files) {
            await handleBulkUpload(event.target.files);
            event.target.value = '';
        }
    }, [handleBulkUpload]);

    return (
        <>
            <input
                type="file"
                ref={fileInputRef}
                onChange={onFileChange}
                multiple
                accept=".md,.txt,text/markdown,text/plain,.pdf,application/pdf"
                style={{ display: 'none' }}
                aria-hidden="true"
            />
            <header>
                <h1>🧠 Synapse</h1>
                <nav>
                    <button className="tab-button" onClick={toggleLanguage} style={{width: "60px"}}>{t('languageToggle')}</button>
                    <button className={`tab-button ${activeTab === 'vault' ? 'active' : ''}`} onClick={() => setActiveTab('vault')}>{t('vaultTab')}</button>
                    <button className={`tab-button ${activeTab === 'inbox' ? 'active' : ''}`} onClick={() => setActiveTab('inbox')}>
                        {t('inboxTab')}
                        {newInsightCount > 0 && <span className="notification-badge">{newInsightCount}</span>}
                    </button>
                </nav>
            </header>
            <main>
                {activeTab === 'vault' && <Vault onUploadClick={handleUploadClick} />}
                {activeTab === 'inbox' && <Inbox />}
            </main>

            {isEditing && <NoteEditor onSave={handleSaveNote} onClose={() => setIsEditing(false)} />}
            {viewingNote && <NoteViewer note={viewingNote} onClose={() => setViewingNote(null)} />}
            {loadingState.active && <ThinkingStatus messages={loadingState.messages} />}

            {!ai && <div style={{position: 'fixed', bottom: 0, left:0, right: 0, background: 'var(--danger-color)', padding: '1rem', textAlign: 'center', color: 'white', zIndex: 2000}}>
                {t('apiKeyWarning')}
            </div>}
        </>
    );
};<|MERGE_RESOLUTION|>--- conflicted
+++ resolved
@@ -1,17 +1,6 @@
-<<<<<<< HEAD
 import React, { useRef, useCallback } from 'react';
 import { useStore } from '../lib/store';
-=======
-import React, { useState, useEffect, useCallback, useRef } from 'react';
-import * as pdfjsLib from 'https://esm.sh/pdfjs-dist@4.5.136';
 
-import { useStoredState } from '../hooks/useStoredState';
-import { VectorStore } from '../lib/vectorStore';
-import { ai, generateBatchEmbeddings, findSynapticLink, semanticChunker } from '../lib/ai';
-import type { Note, Insight, SearchDepth } from '../lib/types';
-import type { Tier } from '../insight/budget';
-
->>>>>>> 34d0ddfe
 import { NoteEditor } from './NoteEditor';
 import { NoteViewer } from './NoteViewer';
 import { ThinkingStatus } from './ThinkingStatus';
@@ -35,256 +24,8 @@
     } = useStore();
     
     const fileInputRef = useRef<HTMLInputElement>(null);
-<<<<<<< HEAD
     const { t, toggleLanguage } = useTranslation();
-=======
-    const vectorStore = useRef(new VectorStore());
 
-    const { language, toggleLanguage, t } = useTranslation();
-
-    const depthToTier = (depth: SearchDepth): Tier => {
-        if (depth === 'deep') return 'pro';
-        return 'free';
-    };
-
-    useEffect(() => {
-        const indexExistingNotes = async () => {
-            const notesNeedingChunking = notes.filter(n => !n.parentChunks || n.parentChunks.length === 0);
-            if (notesNeedingChunking.length > 0) {
-                 setLoadingState({ active: true, messages: [t('loadingChunking', notesNeedingChunking.length)] });
-                 const updatedNotes = [...notes];
-                 
-                 // Process notes sequentially to avoid rate limiting on background chunking.
-                 for (const [index, note] of notesNeedingChunking.entries()) {
-                     setLoadingState(prev => ({...prev, messages: [t('chunkingProgress', index + 1, notesNeedingChunking.length, note.title)]}));
-                     const parentChunks = await semanticChunker(note.content, note.title, language);
-                     const noteIndex = updatedNotes.findIndex(n => n.id === note.id);
-                     if (noteIndex !== -1) {
-                         updatedNotes[noteIndex].parentChunks = parentChunks;
-                         updatedNotes[noteIndex].chunks = parentChunks.flatMap(pc => pc.children.map(c => c.text));
-                     }
-                 }
-                 setNotes(updatedNotes); // This triggers the next effect
-                 setLoadingState({ active: false, messages: [] });
-                 return; // Prevent running the indexing logic below in the same pass
-            }
-
-
-            const notesToIndex = notes.filter(n => n.parentChunks && n.parentChunks.length > 0 && !vectorStore.current.isNoteIndexed(n.id));
-            if (notesToIndex.length > 0) {
-                setLoadingState({ active: true, messages: [`Indexing ${notesToIndex.length} note(s)...`] });
-
-                for (const note of notesToIndex) {
-                    if (note.parentChunks) {
-                        const childTexts = note.parentChunks.flatMap(pc => pc.children.map(c => c.text));
-                        const mapping = note.parentChunks.flatMap((pc, pi) => pc.children.map((_, ci) => ({ parentIdx: pi, childIdx: ci })));
-                        const embeddings = await generateBatchEmbeddings(childTexts);
-                        embeddings.forEach((embedding, index) => {
-                            if (embedding && embedding.length > 0) {
-                                const { parentIdx, childIdx } = mapping[index];
-                                vectorStore.current.addVector(`${note.id}:${parentIdx}:${childIdx}`, embedding);
-                            }
-                        });
-                    }
-                }
-
-                setLoadingState({ active: false, messages: [] });
-            }
-        };
-
-        if (ai) {
-            indexExistingNotes();
-        }
-    }, [notes, setNotes, language, t]); // Reruns if notes are updated with chunks
-
-    const sortedNotes = [...notes].sort((a, b) => new Date(b.createdAt).getTime() - new Date(a.createdAt).getTime());
-    const sortedInsights = [...insights].sort((a, b) => new Date(b.createdAt).getTime() - new Date(a.createdAt).getTime());
-    const activeInsights = sortedInsights.filter(i => i.status !== 'dismissed');
-    const newInsightCount = insights.filter(i => i.status === 'new').length;
-
-    const handleSaveNote = useCallback(async (title: string, content: string) => {
-        const noteId = `note-${Date.now()}`;
-        setIsEditing(false);
-        setLoadingState({ active: true, messages: [t('savingAndChunking')] });
-        
-        const parentChunks = await semanticChunker(content, title, language);
-        const childTexts = parentChunks.flatMap(pc => pc.children.map(c => c.text));
-        const mapping = parentChunks.flatMap((pc, pi) => pc.children.map((_, ci) => ({ parentIdx: pi, childIdx: ci })));
-
-        const newNote: Note = {
-            id: noteId,
-            title,
-            content,
-            createdAt: new Date().toISOString(),
-            chunks: childTexts,
-            parentChunks
-        };
-
-        setLoadingState({ active: true, messages: [t('embeddingChunks')] });
-
-        const embeddings = await generateBatchEmbeddings(childTexts);
-        embeddings.forEach((embedding, index) => {
-            if (embedding.length > 0) {
-                 const { parentIdx, childIdx } = mapping[index];
-                 vectorStore.current.addVector(`${newNote.id}:${parentIdx}:${childIdx}`, embedding);
-            } else {
-                console.error(`Failed to generate embedding for chunk ${index} of new note.`);
-            }
-        });
-
-        const existingNotes = [...notes];
-        setNotes(prevNotes => [...prevNotes, newNote]);
-
-        const links = await findSynapticLink(newNote, existingNotes, setLoadingState, vectorStore.current, language, t, depthToTier(searchDepth));
-        if (links.length > 0) {
-            const newInsights: Insight[] = links.map((link, i) => ({
-                ...link,
-                newNoteId: newNote.id,
-                id: `insight-${Date.now()}-${i}`,
-                status: 'new',
-                createdAt: new Date().toISOString()
-            }));
-            setInsights(prevInsights => [...prevInsights, ...newInsights]);
-        }
-        setLoadingState({ active: false, messages: [] });
-    }, [notes, setNotes, setInsights, language, t, searchDepth]);
-
-    const handleBulkUpload = useCallback(async (files: FileList) => {
-        if (files.length === 0) return;
-
-        setLoadingState({ active: true, messages: [t('readingFiles', files.length)] });
-
-        const notesToProcess = await Promise.all(Array.from(files).map(async (file) => {
-            let content = '';
-            if (file.type === 'application/pdf') {
-                 try {
-                    const arrayBuffer = await file.arrayBuffer();
-                    const pdf = await pdfjsLib.getDocument({ data: arrayBuffer }).promise;
-                    const pageTexts = await Promise.all(
-                        Array.from({ length: pdf.numPages }, (_, i) => i + 1).map(async pageNum => {
-                            const page = await pdf.getPage(pageNum);
-                            const textContent = await page.getTextContent();
-                            return textContent.items.map((item: any) => item.str).join(' ');
-                        })
-                    );
-                    content = pageTexts.join('\n\n');
-                } catch (error) {
-                    console.error(`Failed to process PDF ${file.name}:`, error);
-                    content = `Error reading PDF: ${file.name}. The file might be corrupted or protected.`;
-                }
-            } else {
-                 content = await file.text();
-            }
-            const title = file.name.replace(/\.(md|txt|pdf)$/i, '');
-            return { title, content };
-        }));
-
-        setLoadingState(prev => ({ ...prev, messages: [...prev.messages, t('chunkingNotes', notesToProcess.length)] }));
-
-        // Process notes sequentially to avoid hitting API rate limits during chunking.
-        const newNotes: Note[] = [];
-        for (const [index, noteData] of notesToProcess.entries()) {
-            setLoadingState(prev => {
-                const messages = [...prev.messages];
-                messages[messages.length - 1] = t('chunkingProgress', index + 1, notesToProcess.length, noteData.title);
-                return { ...prev, messages };
-            });
-
-            const parentChunks = await semanticChunker(noteData.content, noteData.title, language);
-            const childTexts = parentChunks.flatMap(pc => pc.children.map(c => c.text));
-
-            newNotes.push({
-                id: `note-${Date.now()}-${Math.random().toString(36).substr(2, 9)}`,
-                title: noteData.title,
-                content: noteData.content,
-                createdAt: new Date().toISOString(),
-                chunks: childTexts,
-                parentChunks
-            });
-        }
-        
-        setLoadingState({ active: true, messages: [t('generatingEmbeddings')] });
-        const childTextMap = newNotes.flatMap(n => n.parentChunks!.flatMap((pc, pi) => pc.children.map((c, ci) => ({ noteId: n.id, parentIdx: pi, childIdx: ci, text: c.text }))));
-        const allChunks = childTextMap.map(c => c.text);
-
-        const embeddings = await generateBatchEmbeddings(allChunks);
-        embeddings.forEach((embedding, index) => {
-            if (embedding && embedding.length > 0) {
-
-                const { noteId, parentIdx, childIdx } = childTextMap[index];
-                vectorStore.current.addVector(`${noteId}:${parentIdx}:${childIdx}`, embedding);
-            }
-        });
-        
-        const allNotes = [...notes, ...newNotes];
-        setNotes(allNotes);
-
-        if (newNotes.length === 1) {
-            const noteToProcess = newNotes[0];
-            setLoadingState(prev => ({ ...prev, messages: [t('findingConnectionsFor', noteToProcess.title)] }));
-            
-            const existingNotesForLinkFinding = notes;
-            const links = await findSynapticLink(noteToProcess, existingNotesForLinkFinding, setLoadingState, vectorStore.current, language, t, depthToTier(searchDepth));
-
-            if (links.length > 0) {
-                 const newInsights: Insight[] = links.map((link, i) => ({
-                    ...link,
-                    newNoteId: noteToProcess.id,
-                    id: `insight-${Date.now()}-bulk-${i}`,
-                    status: 'new',
-                    createdAt: new Date().toISOString()
-                }));
-                setInsights(prevInsights => [...prevInsights, ...newInsights]);
-            }
-        }
-
-        setLoadingState({ active: false, messages: [] });
-
-    }, [notes, setNotes, setInsights, language, t, searchDepth]);
-
-    const handleFindInsightsForNote = useCallback(async (noteId: string) => {
-        const noteToProcess = notes.find(n => n.id === noteId);
-        if (!noteToProcess) return;
-
-        setIsFindingLinks(noteId);
-        setLoadingState({ active: true, messages: [t('findingConnectionsFor', noteToProcess.title)] });
-
-        const existingNotes = notes.filter(n => n.id !== noteId);
-        const links = await findSynapticLink(noteToProcess, existingNotes, setLoadingState, vectorStore.current, language, t, depthToTier(searchDepth));
-
-        if (links.length > 0) {
-            const newInsights: Insight[] = links.map((link, i) => ({
-                ...link,
-                newNoteId: noteToProcess.id,
-                id: `insight-${Date.now()}-ondemand-${i}`,
-                status: 'new',
-                createdAt: new Date().toISOString()
-            }));
-            setInsights(prevInsights => [...prevInsights, ...newInsights]);
-            setActiveTab('inbox');
-        } else {
-            alert(t('noNewConnections'));
-        }
-
-        setIsFindingLinks(null);
-        setLoadingState({ active: false, messages: [] });
-
-    }, [notes, setInsights, language, t, searchDepth]);
-
-    const handleDeleteNote = (noteIdToDelete: string) => {
-        if (window.confirm(t('deleteConfirmation'))) {
-            // Remove from VectorStore first.
-            vectorStore.current.removeNoteVectors(noteIdToDelete);
-
-            // Use functional updates to ensure we are always working with the latest state,
-            // preventing issues with stale closures.
-            setNotes(prevNotes => prevNotes.filter(note => note.id !== noteIdToDelete));
-            setInsights(prevInsights => prevInsights.filter(insight => 
-                insight.newNoteId !== noteIdToDelete && insight.oldNoteId !== noteIdToDelete
-            ));
-        }
-    };
->>>>>>> 34d0ddfe
 
     const handleUploadClick = () => fileInputRef.current?.click();
 
