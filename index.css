@import url('https://fonts.googleapis.com/css2?family=Inter:wght@400;500;700&display=swap');

:root {
  --background-color: #0d1117;
  --surface-color: rgba(22, 27, 34, 0.8);
  --primary-text-color: #e6edf3;
  --secondary-text-color: #8b949e;
  --accent-color: #58a6ff;
  --border-color: #30363d;
  --danger-color: #f85149;
  --success-color: #3fb950;
  --font-family: 'Inter', -apple-system, BlinkMacSystemFont, 'Segoe UI', Roboto, Helvetica, Arial, sans-serif;
  --glow-color: rgba(88, 166, 255, 0.5);
  --surface-blur: blur(10px);
}

* {
  box-sizing: border-box;
  margin: 0;
  padding: 0;
}

html, body {
  background-color: var(--background-color);
  color: var(--primary-text-color);
  font-family: var(--font-family);
  font-size: 16px;
  line-height: 1.6;
  background-image: radial-gradient(circle at 15% 50%, var(--glow-color) 0%, transparent 20%),
                    radial-gradient(circle at 85% 30%, var(--glow-color) 0%, transparent 25%),
                    radial-gradient(circle at 50% 80%, var(--glow-color) 0%, transparent 20%);
  background-size: 100vw 100vh;
  background-repeat: no-repeat;
}

#root {
  max-width: 1200px;
  margin: 0 auto;
  padding: 2rem 1rem;
}

h1 {
    font-size: 2.2rem;
    margin-bottom: 1rem;
    line-height: 1.3;
}

/* Header and Navigation */
.app-header {
  display: flex;
  justify-content: space-between;
  align-items: center;
  margin-bottom: 3rem;
  padding-bottom: 1.5rem;
  position: relative;
}

.app-header::after {
  content: '';
  position: absolute;
  bottom: 0;
  left: 50%;
  transform: translateX(-50%);
  width: 100%;
  height: 1px;
  background: linear-gradient(90deg, transparent, var(--glow-color), transparent);
  opacity: 0.5;
}

.logo h1 {
  font-size: 2rem;
  font-weight: 700;
  color: var(--primary-text-color);
  text-shadow: 0 0 10px var(--glow-color);
}

nav {
  display: flex;
  gap: 1rem;
}

.tab-button {
  background: transparent;
  border: 1px solid transparent;
  color: var(--secondary-text-color);
  font-size: 1rem;
  padding: 0.5rem 1rem;
  border-radius: 6px;
  cursor: pointer;
  position: relative;
  transition: all 0.3s ease;
}

.tab-button:hover {
  color: var(--primary-text-color);
  background-color: var(--surface-color);
}

.tab-button.active {
  color: var(--primary-text-color);
  font-weight: bold;
  background-color: var(--surface-color);
  border-color: var(--border-color);
  box-shadow: 0 0 15px var(--glow-color);
}

.notification-badge {
  position: absolute;
  top: -5px;
  right: -5px;
  background-color: var(--danger-color);
  color: white;
  border-radius: 50%;
  width: 20px;
  height: 20px;
  font-size: 0.75rem;
  display: flex;
  align-items: center;
  justify-content: center;
  font-weight: bold;
}

/* Main Content */
main {
  padding-top: 1rem;
}

.empty-state {
    text-align: center;
    padding: 4rem 2rem;
    color: var(--secondary-text-color);
    background-color: var(--surface-color);
    border: 1px dashed var(--border-color);
    border-radius: 8px;
}

.empty-state h2 {
    color: var(--primary-text-color);
    margin-bottom: 0.5rem;
}

.empty-state-actions {
    margin-top: 1.5rem;
    display: flex;
    justify-content: center;
    gap: 1rem;
}

/* Buttons */
.button {
  background-image: linear-gradient(to right, var(--accent-color) 0%, #00f5d4 100%);
  color: #0d1117;
  border: none;
  border-radius: 8px;
  padding: 0.75rem 1.5rem;
  font-size: 1rem;
  font-weight: bold;
  cursor: pointer;
  transition: all 0.3s ease;
  box-shadow: 0 2px 5px rgba(0, 245, 212, 0.2);
}

.button:hover {
  transform: translateY(-2px);
  box-shadow: 0 4px 10px rgba(0, 245, 212, 0.4);
}

.button-secondary {
    background-color: var(--surface-color);
    border: 1px solid var(--border-color);
    color: var(--primary-text-color);
    backdrop-filter: var(--surface-blur);
}

.button-secondary:hover {
    background-color: rgba(255,255,255,0.1);
    border-color: var(--accent-color);
    color: var(--accent-color);
}

.button-icon {
    background: transparent;
    border: 1px solid var(--border-color);
    color: var(--secondary-text-color);
    border-radius: 50%;
    width: 40px;
    height: 40px;
    display: flex;
    align-items: center;
    justify-content: center;
    cursor: pointer;
    transition: all 0.2s ease;
}
.button-icon:hover {
    color: var(--accent-color);
    border-color: var(--accent-color);
    background-color: rgba(74, 144, 226, 0.1);
}
.button-icon.delete-btn:hover {
    color: var(--danger-color);
    border-color: var(--danger-color);
    background-color: rgba(226, 74, 74, 0.1);
}
.button-icon svg {
    width: 20px;
    height: 20px;
}

/* Vault View */
.vault-header {
  display: flex;
  justify-content: space-between;
  align-items: center;
  margin-bottom: 1.5rem;
  flex-wrap: wrap;
  gap: 1rem;
}

.vault-header h2 {
    margin-right: auto;
}

.vault-actions {
    display: flex;
    gap: 0.75rem;
}

.depth-selector {
    display: flex;
    background-color: var(--background-color);
    border-radius: 6px;
    border: 1px solid var(--border-color);
    overflow: hidden;
}

.depth-selector button {
    background-color: transparent;
    border: none;
    color: var(--secondary-text-color);
    padding: 0.5rem 1rem;
    cursor: pointer;
    transition: all 0.2s ease;
    border-left: 1px solid var(--border-color);
}
.depth-selector button:first-child {
    border-left: none;
}

.depth-selector button.active {
    background-color: var(--accent-color);
    color: white;
    font-weight: bold;
}

.depth-selector button:hover:not(.active) {
    background-color: var(--surface-color);
}


.note-list {
  display: grid;
  gap: 1rem;
}

.note-card {
  background-color: var(--surface-color);
  border: 1px solid var(--border-color);
  border-radius: 12px;
  display: flex;
  justify-content: space-between;
  align-items: center;
  transition: all 0.3s ease;
  backdrop-filter: var(--surface-blur);
  box-shadow: 0 4px 6px rgba(0,0,0,0.1);
  position: relative;
  overflow: hidden;
}

.note-card:hover {
  border-color: var(--accent-color);
  transform: translateY(-3px);
  box-shadow: 0 8px 20px rgba(0,0,0,0.2), 0 0 15px var(--glow-color);
}

.note-card-content {
    flex-grow: 1;
    padding: 1rem;
    cursor: pointer;
}

.note-card h3 {
  margin-bottom: 0.5rem;
  color: var(--primary-text-color);
}

.note-card p {
  color: var(--secondary-text-color);
  font-size: 0.9rem;
  overflow: hidden;
  display: -webkit-box;
  -webkit-line-clamp: 3; /* Allow more lines for summary */
  -webkit-box-orient: vertical;
}

.note-card .date {
    font-size: 0.8rem;
    color: var(--secondary-text-color);
    margin-bottom: 0.75rem;
}

.note-card-actions {
    flex-shrink: 0;
    padding: 0 1rem;
    display: flex;
    gap: 0.5rem;
    align-items: center;
}

/* Insight View */
.insight-list {
    display: grid;
    gap: 1.5rem;
}

.insight-card {
    background-color: var(--surface-color);
    border: 1px solid var(--border-color);
    border-radius: 12px;
    padding: 1.5rem;
    position: relative;
    overflow: hidden;
    backdrop-filter: var(--surface-blur);
    box-shadow: 0 4px 6px rgba(0,0,0,0.1);
    transition: all 0.3s ease;
}

.insight-card::before {
    content: '';
    position: absolute;
    top: -50%;
    left: -50%;
    width: 100%;
    height: 100%;
    background: radial-gradient(circle, var(--accent-color), transparent 60%);
    opacity: 0.15;
    animation: spin 20s linear infinite;
    z-index: -1;
}

.insight-card:hover {
    transform: translateY(-3px);
    box-shadow: 0 8px 20px rgba(0,0,0,0.2), 0 0 20px var(--glow-color);
    border-color: var(--accent-color);
}

.insight-card.kept::before {
    background: radial-gradient(circle, var(--success-color), transparent 60%);
}

.insight-card-header {
    font-weight: bold;
    font-size: 0.9rem;
    color: var(--accent-color);
    margin-bottom: 1rem;
    padding-bottom: 0.75rem;
    border-bottom: 1px solid var(--border-color);
    text-transform: uppercase;
    letter-spacing: 0.05em;
}

.insight-connection-group {
    display: flex;
    gap: 1.5rem;
    margin-bottom: 1.5rem;
    flex-wrap: wrap;
}

.insight-connection span {
    color: var(--secondary-text-color);
    font-size: 0.9rem;
}
.insight-connection p {
    font-weight: bold;
    font-size: 1.1rem;
}

.insight-suggestion {
    margin-bottom: 1.5rem;
}
.insight-suggestion > strong {
    color: var(--primary-text-color);
    display: block;
    margin-bottom: 0.5rem;
    font-size: 1rem;
}

.insight-suggestion blockquote {
    border-left: 3px solid var(--accent-color);
    margin: 0;
    padding: 0.25rem 0 0.25rem 1.25rem;
    font-style: italic;
    font-size: 1.1rem;
    font-weight: 500;
    color: var(--primary-text-color);
}

.structural-details-grid {
    display: grid;
    grid-template-columns: repeat(auto-fit, minmax(300px, 1fr));
    gap: 1.5rem;
    margin: 1.5rem 0;
    padding-top: 1.5rem;
    border-top: 1px solid var(--border-color);
}

.structural-detail {
    font-size: 0.9rem;
}
.structural-detail.full-width {
    grid-column: 1 / -1;
}
.structural-detail > strong {
    display: block;
    margin-bottom: 0.75rem;
    color: var(--secondary-text-color);
    text-transform: uppercase;
    font-size: 0.8rem;
    letter-spacing: 0.05em;
}
.structural-detail p, .structural-detail i {
    color: var(--primary-text-color);
}

.hypothesis-card {
    background: var(--background-color);
    padding: 1rem;
    border-radius: 6px;
    border: 1px solid var(--border-color);
}
.hypothesis-card h4 {
    margin-bottom: 0.5rem;
    color: var(--accent-color);
}
.hypothesis-card .statement {
    font-style: italic;
    margin-bottom: 1rem;
    padding-bottom: 1rem;
    border-bottom: 1px solid var(--border-color);
}

.hypothesis-details-grid {
    display: grid;
    grid-template-columns: 1fr 1fr;
    gap: 1rem;
}
.ops-list {
    display: flex;
    flex-wrap: wrap;
    gap: 0.5rem;
}
.op-tag {
    background-color: var(--surface-color);
    color: var(--secondary-text-color);
    padding: 0.25rem 0.75rem;
    border-radius: 1rem;
    font-size: 0.8rem;
    border: 1px solid var(--border-color);
}


.boundary-conditions, .predictions-list {
    list-style-type: '• ';
    padding-left: 15px;
    margin: 0;
}
.boundary-conditions li, .predictions-list li {
    padding-left: 10px;
    margin-bottom: 0.5rem;
}


.eureka-markers-container {
    display: flex;
    flex-direction: column;
    gap: 0.75rem;
}

.eureka-marker {
    display: flex;
    align-items: center;
    gap: 0.75rem;
    font-size: 0.9rem;
}
.marker-label {
    flex-basis: 80px;
    text-align: right;
    color: var(--secondary-text-color);
}
.marker-bar-container {
    flex-grow: 1;
    background-color: var(--background-color);
    border-radius: 4px;
    height: 10px;
    overflow: hidden;
    border: 1px solid var(--border-color);
}
.marker-bar {
    height: 100%;
    background-color: var(--accent-color);
    border-radius: 3px;
    transition: width 0.3s ease-in-out;
}
.marker-value {
    flex-basis: 40px;
    font-weight: bold;
    color: var(--primary-text-color);
}


.insight-evidence {
    margin-top: 1.5rem;
    padding-top: 1.5rem;
    border-top: 1px solid var(--border-color);
    font-size: 0.9rem;
}
.insight-evidence > strong {
    color: var(--primary-text-color);
    display: block;
    margin-bottom: 0.75rem;
    font-size: 1rem;
}
.evidence-group {
    margin-top: 1rem;
}
.evidence-group p {
    color: var(--secondary-text-color);
    font-style: italic;
    margin-bottom: 0.5rem;
}
.evidence-group ul {
    list-style-type: none;
    padding-left: 0;
}
.evidence-group li {
    background: var(--background-color);
    padding: 0.75rem;
    border-radius: 4px;
    border-left: 2px solid var(--border-color);
    margin-bottom: 0.5rem;
    color: var(--primary-text-color);
    font-family: monospace;
    font-size: 0.85rem;
}

.insight-actions {
    display: flex;
    gap: 0.75rem;
    margin-top: 1.5rem;
    flex-wrap: wrap;
    align-items: center;
}

.insight-actions button {
    padding: 0.5rem 1rem;
    font-size: 0.9rem;
}
.insight-actions .dismiss-btn {
    background-color: var(--danger-color);
}
.insight-actions .keep-btn {
    background-color: var(--success-color);
}
.thinking-process-toggle {
    background: none;
    border: none;
    color: var(--secondary-text-color);
    cursor: pointer;
    font-size: 0.9rem;
    text-decoration: underline;
    margin-left: auto;
}
.thinking-process-toggle:hover {
    color: var(--accent-color);
}

.insight-thinking-process {
    margin-top: 1.5rem;
    padding: 1rem;
    background-color: var(--background-color);
    border: 1px solid var(--border-color);
    border-radius: 6px;
}
.insight-thinking-process h4 {
    margin-bottom: 1rem;
    color: var(--primary-text-color);
}
.thinking-step {
    margin-bottom: 1rem;
}
.thinking-step:last-child {
    margin-bottom: 0;
}
.thinking-step strong {
    color: var(--secondary-text-color);
    display: block;
    margin-bottom: 0.5rem;
}
.thinking-step ul {
    list-style-type: disc;
    padding-left: 20px;
    color: var(--primary-text-color);
    font-size: 0.9rem;
}
.thinking-step p {
    font-size: 0.9rem;
    color: var(--primary-text-color);
}

/* Modal */
.modal-overlay {
  position: fixed;
  top: 0;
  left: 0;
  right: 0;
  bottom: 0;
  background: rgba(0, 0, 0, 0.7);
  display: flex;
  align-items: center;
  justify-content: center;
  z-index: 1000;
  backdrop-filter: blur(5px);
}

.modal-content {
  background: var(--surface-color);
  padding: 2rem;
  border-radius: 8px;
  width: 90%;
  max-width: 700px;
  max-height: 90vh;
  overflow-y: auto;
  position: relative;
  border: 1px solid var(--border-color);
}

.modal-content.side-by-side {
    max-width: 1200px;
}

.modal-header {
  display: flex;
  justify-content: space-between;
  align-items: center;
  margin-bottom: 1.5rem;
}

.modal-close-btn {
  background: none;
  border: none;
  color: var(--secondary-text-color);
  font-size: 1.5rem;
  cursor: pointer;
  transition: color 0.2s ease;
}

.modal-close-btn:hover {
    color: var(--primary-text-color);
}

.note-editor-form, .note-viewer {
  display: flex;
  flex-direction: column;
  gap: 1rem;
}

input[type="text"], textarea {
  background: var(--background-color);
  border: 1px solid var(--border-color);
  border-radius: 6px;
  padding: 0.75rem;
  color: var(--primary-text-color);
  font-family: var(--font-family);
  font-size: 1rem;
  transition: border-color 0.2s ease;
}

input[type="text"]:focus, textarea:focus {
    outline: none;
    border-color: var(--accent-color);
}

textarea {
  min-height: 300px;
  resize: vertical;
}

.note-viewer .content {
    background: var(--background-color);
    padding: 1rem;
    border-radius: 6px;
    border: 1px solid var(--border-color);
    min-height: 200px;
}
.note-viewer .content h1,
.note-viewer .content h2,
.note-viewer .content h3 {
    margin-top: 1em;
    margin-bottom: 0.5em;
    border-bottom: 1px solid var(--border-color);
    padding-bottom: 0.3em;
}
.note-viewer .content p {
    margin-bottom: 1em;
}
.note-viewer .content ul, .note-viewer .content ol {
    padding-left: 2em;
}
.note-viewer .content code {
    background-color: #2d2d2d;
    padding: 0.2em 0.4em;
    border-radius: 3px;
}
.note-viewer .content pre {
    background-color: #2d2d2d;
    padding: 1em;
    border-radius: 5px;
    overflow-x: auto;
}

.side-by-side-container {
    display: grid;
    grid-template-columns: 1fr 1fr;
    gap: 1.5rem;
}

/* Loading state */
.loader-container {
    display: flex;
    align-items: center;
    gap: 0.75rem;
    color: var(--secondary-text-color);
    font-size: 0.9rem;
}
.spinner {
    border: 2px solid #f3f3f3;
    border-top: 2px solid var(--accent-color);
    border-radius: 50%;
    width: 16px;
    height: 16px;
    animation: spin 1s linear infinite;
}

.spinner-small {
    border: 3px solid #f3f3f3;
    border-top: 3px solid var(--accent-color);
    border-radius: 50%;
    width: 24px;
    height: 24px;
    animation: spin 1s linear infinite;
    /* Vertically align with button */
    margin: 8px;
}

@keyframes spin {
    0% { transform: rotate(0deg); }
    100% { transform: rotate(360deg); }
}

/* Thinking Status Overlay */
.thinking-status-overlay {
    position: fixed;
    bottom: 20px;
    right: 20px;
    background-color: rgba(30, 30, 30, 0.8);
    border: 1px solid var(--border-color);
    border-radius: 8px;
    width: 90%;
    max-width: 400px;
    z-index: 1500;
    box-shadow: 0 8px 20px rgba(0,0,0,0.4);
    backdrop-filter: blur(5px);
    color: var(--primary-text-color);
    overflow: hidden;
}

.thinking-status-content {
    max-height: 40vh;
    overflow-y: auto;
    padding: 1rem;
}

.thinking-status-header {
    display: flex;
    align-items: center;
    gap: 0.75rem;
    padding-bottom: 0.75rem;
    margin-bottom: 0.75rem;
    border-bottom: 1px solid var(--border-color);
}

.thinking-status-header h3 {
    font-size: 1rem;
    margin: 0;
}

<<<<<<< HEAD
.thinking-status-header button {
    margin-left: auto;
=======
.thinking-status-header .close-button {
    margin-left: auto;
    background: none;
    border: none;
    color: var(--primary-text-color);
    cursor: pointer;
    font-size: 1.25rem;
    line-height: 1;
>>>>>>> edfc9428
}

.thinking-status-log {
    list-style-type: none;
    padding-left: 0;
    margin: 0;
    font-size: 0.9rem;
}

.thinking-status-log li {
    display: flex;
    align-items: flex-start;
    gap: 0.75rem;
    padding-bottom: 0.5rem;
    color: var(--secondary-text-color);
}
.thinking-status-log li.completed {
    color: var(--primary-text-color);
}
.thinking-status-log li.in-progress {
    color: var(--primary-text-color);
    font-weight: bold;
}

.thinking-status-log .icon {
    flex-shrink: 0;
    margin-top: 2px;
}

.thinking-status-log .icon .spinner {
    width: 16px;
    height: 16px;
}

.thinking-indicator {
    position: fixed;
    bottom: 20px;
    right: 20px;
    background-color: rgba(30, 30, 30, 0.8);
    border: 1px solid var(--border-color);
    border-radius: 9999px;
    padding: 0.5rem 1rem;
    color: var(--primary-text-color);
    cursor: pointer;
    z-index: 1500;
    box-shadow: 0 4px 10px rgba(0,0,0,0.3);
    font-size: 0.9rem;
}

.note-editor-actions {
  display: flex;
  gap: 0.75rem;
  justify-content: flex-end; /* Align buttons to the right */
}

.note-editor-actions .button[type="button"] {
    background: var(--surface-color);
    border: 1px solid var(--border-color);
    color: var(--primary-text-color);
    background-image: none; /* Override the default gradient */
}

.note-editor-actions .button[type="button"]:hover:not(:disabled) {
    background-color: rgba(255,255,255,0.1);
    border-color: var(--accent-color);
    color: var(--accent-color);
    transform: translateY(-2px);
    box-shadow: 0 4px 10px rgba(88, 166, 255, 0.2);
}

.note-editor-actions .button:disabled {
    opacity: 0.5;
    cursor: not-allowed;
    transform: none;
    box-shadow: none;
}<|MERGE_RESOLUTION|>--- conflicted
+++ resolved
@@ -803,19 +803,9 @@
     margin: 0;
 }
 
-<<<<<<< HEAD
 .thinking-status-header button {
     margin-left: auto;
-=======
-.thinking-status-header .close-button {
-    margin-left: auto;
-    background: none;
-    border: none;
-    color: var(--primary-text-color);
-    cursor: pointer;
-    font-size: 1.25rem;
-    line-height: 1;
->>>>>>> edfc9428
+
 }
 
 .thinking-status-log {
